--- conflicted
+++ resolved
@@ -363,39 +363,6 @@
         return self.dynamic_header_offset(height + 1)\
                - self.dynamic_header_offset(height)
 
-<<<<<<< HEAD
-    def fs_update(self, fs_height, headers, block_tx_hashes):
-        '''Write headers, the tx_count array and block tx hashes to disk.
-
-        Their first height is fs_height.  No recorded DB state is
-        updated.  These arrays are all append only, so in a crash we
-        just pick up again from the DB height.
-        '''
-        blocks_done = len(headers)
-        height_start = fs_height + 1
-        new_height = fs_height + blocks_done
-        prior_tx_count = (self.tx_counts[fs_height] if fs_height >= 0 else 0)
-        cur_tx_count = self.tx_counts[-1] if self.tx_counts else 0
-        txs_done = cur_tx_count - prior_tx_count
-
-        assert len(block_tx_hashes) == blocks_done
-        assert len(self.tx_counts) == new_height + 1
-        hashes = b''.join(block_tx_hashes)
-        assert len(hashes) % 32 == 0
-        assert len(hashes) // 32 == txs_done
-
-        # Write the headers, tx counts, and tx hashes
-        offset = self.header_offset(height_start)
-        self.headers_file.write(offset, b''.join(headers))
-        self.fs_update_header_offsets(offset, height_start, headers)
-        offset = height_start * self.tx_counts.itemsize
-        self.tx_counts_file.write(offset,
-                                  self.tx_counts[height_start:].tobytes())
-        offset = prior_tx_count * 32
-        self.hashes_file.write(offset, hashes)
-
-    def read_headers(self, start_height, count, ext_headers = False):
-=======
     def backup_fs(self, height, tx_count):
         '''Back up during a reorg.  This just updates our pointers.'''
         self.fs_height = height
@@ -410,8 +377,7 @@
             raise IndexError(f'height {height:,d} out of range')
         return header
 
-    async def read_headers(self, start_height, count):
->>>>>>> 8cf8ed85
+    async def read_headers(self, start_height, count, ext_headers = False):
         '''Requires start_height >= 0, count >= 0.  Reads as many headers as
         are available starting at start_height up to count.  This
         would be zero if start_height is beyond self.db_height, for
@@ -421,21 +387,6 @@
         binary headers, and n is the count of headers returned.
         '''
         if start_height < 0 or count < 0:
-<<<<<<< HEAD
-            raise self.DBError('{:,d} headers starting at {:,d} not on disk'
-                               .format(count, start_height))
-        disk_count = max(0, min(count, self.db_height + 1 - start_height))
-        if disk_count:
-            offset = self.header_offset(start_height)
-            size = self.header_offset(start_height + disk_count) - offset
-            headers = self.headers_file.read(offset, size) # read ext headers from db
-
-            if not ext_headers:
-                headers = self.slice_headers(headers, disk_count) # slice ext headers to basic ones
-
-            return headers, disk_count
-        return b'', 0
-=======
             raise self.DBError(f'{count:,d} headers starting at '
                                f'{start_height:,d} not on disk')
 
@@ -445,11 +396,13 @@
             if disk_count:
                 offset = self.header_offset(start_height)
                 size = self.header_offset(start_height + disk_count) - offset
-                return self.headers_file.read(offset, size), disk_count
+                headers = self.headers_file.read(offset, size) # read ext headers from db
+                if not ext_headers:
+                    headers = self.slice_headers(headers, disk_count) # slice ext headers to basic ones
+                return headers, disk_count
             return b'', 0
 
         return await run_in_thread(read_headers)
->>>>>>> 8cf8ed85
 
     def slice_headers(self, binary, count): # extended to basic
         if count * 84 == len(binary):
@@ -471,13 +424,8 @@
             tx_hash = self.hashes_file.read(tx_num * 32, 32)
         return tx_hash, tx_height
 
-<<<<<<< HEAD
-    def fs_block_hashes(self, height, count):
-        headers_concat, headers_count = self.read_headers(height, count, True) # read extended headers (84 byte with 'flags' field)
-=======
     async def fs_block_hashes(self, height, count):
-        headers_concat, headers_count = await self.read_headers(height, count)
->>>>>>> 8cf8ed85
+        headers_concat, headers_count = await self.read_headers(height, count, True) # read extended headers (84 byte with 'flags' field)
         if headers_count != count:
             raise self.DBError('only got {:,d} headers starting at {:,d}, not '
                                '{:,d}'.format(headers_count, height, count))
